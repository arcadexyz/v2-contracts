// SPDX-License-Identifier: MIT
<<<<<<< HEAD
pragma solidity 0.8.11;
=======
pragma solidity ^0.8.11;
>>>>>>> f853ae70

import "@openzeppelin/contracts/security/Pausable.sol";
import "@openzeppelin/contracts/utils/math/SafeMath.sol";
import "@openzeppelin/contracts/access/AccessControl.sol";
import "@openzeppelin/contracts/token/ERC721/IERC721.sol";
import "@openzeppelin/contracts/token/ERC20/IERC20.sol";
import "@openzeppelin/contracts/token/ERC20/utils/SafeERC20.sol";
import "@openzeppelin/contracts/utils/Counters.sol";
import "./interfaces/ICallDelegator.sol";
import "./interfaces/IPromissoryNote.sol";
import "./interfaces/IAssetVault.sol";
import "./interfaces/IFeeController.sol";
import "./interfaces/ILoanCore.sol";

import "./PromissoryNote.sol";
import "./vault/OwnableERC721.sol";
<<<<<<< HEAD
=======

// TODO: Better natspec
>>>>>>> f853ae70

/**
 * @dev LoanCore contract - core contract for creating, repaying, and claiming collateral for PawnFi loans
 */
contract LoanCore is ILoanCore, AccessControl, Pausable, ICallDelegator {
    using Counters for Counters.Counter;
    using SafeMath for uint256;
    using SafeERC20 for IERC20;

    bytes32 public constant ORIGINATOR_ROLE = keccak256("ORIGINATOR_ROLE");
    bytes32 public constant REPAYER_ROLE = keccak256("REPAYER_ROLE");
    bytes32 public constant FEE_CLAIMER_ROLE = keccak256("FEE_CLAIMER_ROLE");

    // Interest rate parameters
    uint256 public constant INTEREST_DENOMINATOR = 1 * 10**18;
    uint256 public constant BASIS_POINTS_DENOMINATOR = 10000;

    Counters.Counter private loanIdTracker;
    mapping(uint256 => LoanLibrary.LoanData) private loans;
    mapping(address => mapping(uint256 => bool)) private collateralInUse;
    IPromissoryNote public immutable override borrowerNote;
    IPromissoryNote public immutable override lenderNote;
    IFeeController public override feeController;

    uint256 private constant BPS_DENOMINATOR = 10_000; // 10k bps per whole

    constructor(IFeeController _feeController) {
        _setupRole(DEFAULT_ADMIN_ROLE, _msgSender());
        _setupRole(FEE_CLAIMER_ROLE, _msgSender());
        // only those with FEE_CLAIMER_ROLE can update or grant FEE_CLAIMER_ROLE
        _setRoleAdmin(FEE_CLAIMER_ROLE, FEE_CLAIMER_ROLE);

        feeController = _feeController;

        // TODO: Why are these deployed? Can these be provided beforehand?
        //       Even updatable with note addresses going in LoanData?
        borrowerNote = new PromissoryNote("PawnFi Borrower Note", "pBN");
        lenderNote = new PromissoryNote("PawnFi Lender Note", "pLN");

        // Avoid having loanId = 0
        loanIdTracker.increment();
    }

    // ============================= V1 FUNCTIONALITY ==================================

    /**
     * @inheritdoc ILoanCore
     */
    function getLoan(uint256 loanId) external view override returns (LoanLibrary.LoanData memory loanData) {
        return loans[loanId];
    }

    /**
     * @inheritdoc ILoanCore
     */
    function createLoan(LoanLibrary.LoanTerms calldata terms)
        external
        override
        whenNotPaused
        onlyRole(ORIGINATOR_ROLE)
        returns (uint256 loanId)
    {
        require(terms.durationSecs > 0, "LoanCore::create: Loan is already expired");
        require(
            !collateralInUse[terms.collateralAddress][terms.collateralId],
            "LoanCore::create: Collateral token already in use"
        );
<<<<<<< HEAD

        // interest rate must be greater than or equal to 10**18
        require(terms.interest / 10**18 >= 1, "LoanCore::create: Interest must be greater than 0.01%");

        // number of installments must be an even number
        // NOTE: DO WE WANT TO PUT A LIMIT ON NUMBER OF INSTALLMENTS?
        //       IN ORDER TO MITIGATE RISK WITH THE GAS DURING FN CALL.
        require(terms.numInstallments % 2 == 0, "LoanCore::create: Number of installments must be an even number");

        require(terms.principal >= 10000 wei, "LoanCore::create: The minimum Principal allowed is 10000 wei.");
=======
>>>>>>> f853ae70

        loanId = loanIdTracker.current();
        loanIdTracker.increment();

        loans[loanId] = LoanLibrary.LoanData(
            0, // borrowerNoteId
            0, // lenderNoteId
            terms, // loanTerms
            LoanLibrary.LoanState.Created, // loanState
            block.timestamp + terms.durationSecs, // dueDate
            block.timestamp, // startDate
            terms.principal, // balance
            0, // balancePaid
            0, // lateFeesAccrued
            0 // numInstallmentsPaid
        );

        collateralInUse[terms.collateralAddress][terms.collateralId] = true;

        emit LoanCreated(terms, loanId);
    }

    /**
     * @inheritdoc ILoanCore
     */
    function startLoan(
        address lender,
        address borrower,
        uint256 loanId
    ) external override whenNotPaused onlyRole(ORIGINATOR_ROLE) {
        LoanLibrary.LoanData memory data = loans[loanId];

        // Ensure valid initial loan state
        require(data.state == LoanLibrary.LoanState.Created, "LoanCore::start: Invalid loan state");

        // Pull collateral token and principal
        IERC721(data.terms.collateralAddress).transferFrom(_msgSender(), address(this), data.terms.collateralId);
        IERC20(data.terms.payableCurrency).safeTransferFrom(_msgSender(), address(this), data.terms.principal);

        // Distribute notes and principal
        loans[loanId].state = LoanLibrary.LoanState.Active;
        uint256 borrowerNoteId = borrowerNote.mint(borrower, loanId);
        uint256 lenderNoteId = lenderNote.mint(lender, loanId);

        loans[loanId] = LoanLibrary.LoanData(
            borrowerNoteId,
            lenderNoteId,
            data.terms,
            LoanLibrary.LoanState.Active,
            data.dueDate,
            data.startDate,
            data.balance,
            data.balancePaid,
            data.lateFeesAccrued,
            data.numInstallmentsPaid
        );

        IERC20(data.terms.payableCurrency).safeTransfer(borrower, getPrincipalLessFees(data.terms.principal));

        emit LoanStarted(loanId, lender, borrower);
    }

    /**
     * @notice Calculate the interest due.
     *
     * @dev Interest and principal must be entered as base 10**18
     *
     * @param principal                    Principal amount in the loan terms
     * @param interest                     Interest rate in the loan terms
     */
    function getInterestNoInstallments(uint256 principal, uint256 interest) internal view returns (uint256) {
        //interest to be greater than or equal to 1 ETH
        require(interest / 10**18 >= 1, "Interest must be greater than 0.01%.");
        //console.log("Interest Amount: ", ((principal * (interest / INTEREST_DENOMINATOR))/BASIS_POINTS_DENOMINATOR));

        // Principal must be greater than 10000 wei, this is a require statement in createLoan function in LoanCore
        // if interest is 0.01%, principal needs to be greater than the BASIS_POINTS_DENOMINATOR
        // to remain a positive integer
        uint256 total = principal + ((principal * (interest / INTEREST_DENOMINATOR)) / BASIS_POINTS_DENOMINATOR);
        return total;
    }

    /**
     * @inheritdoc ILoanCore
     */
    function repay(uint256 loanId) external override onlyRole(REPAYER_ROLE) {
        LoanLibrary.LoanData memory data = loans[loanId];
        // Ensure valid initial loan state
        require(data.state == LoanLibrary.LoanState.Active, "LoanCore::repay: Invalid loan state");

        // ensure repayment was valid
        uint256 returnAmount = getInterestNoInstallments(data.terms.principal, data.terms.interest);
        require(returnAmount > 0, "No payment due.");
        IERC20(data.terms.payableCurrency).safeTransferFrom(_msgSender(), address(this), returnAmount);

        address lender = lenderNote.ownerOf(data.lenderNoteId);
        address borrower = borrowerNote.ownerOf(data.borrowerNoteId);

        // state changes and cleanup
        // NOTE: these must be performed before assets are released to prevent reentrance
        loans[loanId].state = LoanLibrary.LoanState.Repaid;
        collateralInUse[data.terms.collateralAddress][data.terms.collateralId] = false;

        lenderNote.burn(data.lenderNoteId);
        borrowerNote.burn(data.borrowerNoteId);

        // asset and collateral redistribution
        IERC20(data.terms.payableCurrency).safeTransfer(lender, returnAmount);
        IERC721(data.terms.collateralAddress).transferFrom(address(this), borrower, data.terms.collateralId);

        emit LoanRepaid(loanId);
    }

    /**
     * @inheritdoc ILoanCore
     */
    function claim(uint256 loanId) external override whenNotPaused onlyRole(REPAYER_ROLE) {
        LoanLibrary.LoanData memory data = loans[loanId];

        // Ensure valid initial loan state
        require(data.state == LoanLibrary.LoanState.Active, "LoanCore::claim: Invalid loan state");
        require(data.dueDate < block.timestamp, "LoanCore::claim: Loan not expired");

        address lender = lenderNote.ownerOf(data.lenderNoteId);

        // NOTE: these must be performed before assets are released to prevent reentrance
        loans[loanId].state = LoanLibrary.LoanState.Defaulted;
        collateralInUse[data.terms.collateralAddress][data.terms.collateralId] = false;

        lenderNote.burn(data.lenderNoteId);
        borrowerNote.burn(data.borrowerNoteId);

        // collateral redistribution
        IERC721(data.terms.collateralAddress).transferFrom(address(this), lender, data.terms.collateralId);

        emit LoanClaimed(loanId);
    }

    /**
     * Take a principal value and return the amount less protocol fees
     */
    function getPrincipalLessFees(uint256 principal) internal view returns (uint256) {
        return principal.sub(principal.mul(feeController.getOriginationFee()).div(BPS_DENOMINATOR));
    }

    // ======================== INSTALLMENT SPECIFIC OPERATIONS =============================

    /**
     * @dev Called from RepaymentController when paying back installment loan.
     * Function takes in the loanId and amount repaid to RepaymentController.
     * This amount is then transferred to the lender and loan data is updated accordingly.
     */
    function repayPart(
        uint256 _loanId,
        uint256 _repaidAmount, // amount paid to principal
        uint256 _numMissedPayments, // number of missed payments (number of payments since the last payment)
        uint256 _lateFeesAccrued // any minimum payments to interest and or late fees
    ) external override {
        LoanLibrary.LoanData storage data = loans[_loanId];
        // Ensure valid initial loan state
        require(data.state == LoanLibrary.LoanState.Active, "LoanCore::repay: Invalid loan state");
        // transfer funds to LoanCore
        uint256 paymentTotal = _repaidAmount + _lateFeesAccrued;
        //console.log("TOTAL PAID FROM BORROWER: ", paymentTotal);
        IERC20(data.terms.payableCurrency).safeTransferFrom(_msgSender(), address(this), paymentTotal);

        // update LoanData
        address lender = lenderNote.ownerOf(data.lenderNoteId);
        address borrower = borrowerNote.ownerOf(data.borrowerNoteId);
        // if last payment and extra sent
        if (_repaidAmount > data.balance) {
            // set the loan state to repaid
            // NOTE: these must be performed before assets are released to prevent reentrance
            data.state = LoanLibrary.LoanState.Repaid;
            collateralInUse[data.terms.collateralAddress][data.terms.collateralId] = false;
            // return the difference to borrower
            uint256 diffAmount = _repaidAmount - data.balance;
            IERC20(data.terms.payableCurrency).safeTransfer(borrower, diffAmount);
            // state changes and cleanup
            lenderNote.burn(data.lenderNoteId);
            borrowerNote.burn(data.borrowerNoteId);
            // Loan is fully repaid, redistribute asset and collateral.
            IERC20(data.terms.payableCurrency).safeTransfer(lender, paymentTotal);
            IERC721(data.terms.collateralAddress).transferFrom(address(this), borrower, data.terms.collateralId);
            // update state
            data.balance = 0;
            data.balancePaid = data.balancePaid + paymentTotal;
            data.lateFeesAccrued = data.lateFeesAccrued + _lateFeesAccrued;
            data.numInstallmentsPaid = data.numInstallmentsPaid + _numMissedPayments + 1;

            emit LoanRepaid(_loanId);
        }
        // if last payment and exact amount sent
        else if (_repaidAmount == data.balance) {
            // set the loan state to repaid
            // NOTE: these must be performed before assets are released to prevent reentrance
            data.state = LoanLibrary.LoanState.Repaid;
            collateralInUse[data.terms.collateralAddress][data.terms.collateralId] = false;
            // state changes and cleanup
            lenderNote.burn(data.lenderNoteId);
            borrowerNote.burn(data.borrowerNoteId);
            // Loan is fully repaid, redistribute asset and collateral.
            IERC20(data.terms.payableCurrency).safeTransfer(lender, paymentTotal);
            IERC721(data.terms.collateralAddress).transferFrom(address(this), borrower, data.terms.collateralId);

            // update state
            data.balance = 0;
            data.balancePaid = data.balancePaid + paymentTotal;
            data.lateFeesAccrued = data.lateFeesAccrued + _lateFeesAccrued;
            data.numInstallmentsPaid = data.numInstallmentsPaid + _numMissedPayments + 1;

            emit LoanRepaid(_loanId);
        }
        // else, (mid loan payment)
        else {
            // update state
            data.balance = data.balance - _repaidAmount;
            data.balancePaid = data.balancePaid + paymentTotal;
            data.lateFeesAccrued = data.lateFeesAccrued + _lateFeesAccrued;
            data.numInstallmentsPaid = data.numInstallmentsPaid + _numMissedPayments + 1;
        }
    }

    // ============================= ADMIN FUNCTIONS ==================================

    /**
     * @dev Set the fee controller to a new value
     *
     * Requirements:
     *
     * - Must be called by the owner of this contract
     */
    function setFeeController(IFeeController _newController) external onlyRole(FEE_CLAIMER_ROLE) {
        feeController = _newController;
    }

    /**
     * @dev Claim the protocol fees for the given token
     *
     * @param token The address of the ERC20 token to claim fees for
     *
     * Requirements:
     *
     * - Must be called by the owner of this contract
     */
    function claimFees(IERC20 token) external onlyRole(FEE_CLAIMER_ROLE) {
        // any token balances remaining on this contract are fees owned by the protocol
        uint256 amount = token.balanceOf(address(this));
        token.safeTransfer(_msgSender(), amount);
        emit FeesClaimed(address(token), _msgSender(), amount);
    }

    /**
     * @dev Triggers stopped state.
     *
     * Requirements:
     *
     * - The contract must not be paused.
     */
    function pause() external onlyRole(DEFAULT_ADMIN_ROLE) {
        _pause();
    }

    /**
     * @dev Returns to normal state.
     *
     * Requirements:
     *
     * - The contract must be paused.
     */
    function unpause() external onlyRole(DEFAULT_ADMIN_ROLE) {
        _unpause();
    }

    /**
     * @inheritdoc ICallDelegator
     */
    function canCallOn(address caller, address vault) external view override returns (bool) {
        // if the collateral is not currently being used in a loan, disallow
        if (!collateralInUse[OwnableERC721(vault).ownershipToken()][uint256(uint160(vault))]) {
            return false;
        }

        for (uint256 i = 0; i < borrowerNote.balanceOf(caller); i++) {
            uint256 borrowerNoteId = borrowerNote.tokenOfOwnerByIndex(caller, i);
            uint256 loanId = borrowerNote.loanIdByNoteId(borrowerNoteId);
            // if the borrower is currently borrowing against this vault,
            // return true
            if (loans[loanId].terms.collateralId == uint256(uint160(vault))) {
                return true;
            }
        }

        return false;
    }
}<|MERGE_RESOLUTION|>--- conflicted
+++ resolved
@@ -1,9 +1,5 @@
 // SPDX-License-Identifier: MIT
-<<<<<<< HEAD
-pragma solidity 0.8.11;
-=======
 pragma solidity ^0.8.11;
->>>>>>> f853ae70
 
 import "@openzeppelin/contracts/security/Pausable.sol";
 import "@openzeppelin/contracts/utils/math/SafeMath.sol";
@@ -20,11 +16,8 @@
 
 import "./PromissoryNote.sol";
 import "./vault/OwnableERC721.sol";
-<<<<<<< HEAD
-=======
 
 // TODO: Better natspec
->>>>>>> f853ae70
 
 /**
  * @dev LoanCore contract - core contract for creating, repaying, and claiming collateral for PawnFi loans
@@ -92,7 +85,6 @@
             !collateralInUse[terms.collateralAddress][terms.collateralId],
             "LoanCore::create: Collateral token already in use"
         );
-<<<<<<< HEAD
 
         // interest rate must be greater than or equal to 10**18
         require(terms.interest / 10**18 >= 1, "LoanCore::create: Interest must be greater than 0.01%");
@@ -103,8 +95,6 @@
         require(terms.numInstallments % 2 == 0, "LoanCore::create: Number of installments must be an even number");
 
         require(terms.principal >= 10000 wei, "LoanCore::create: The minimum Principal allowed is 10000 wei.");
-=======
->>>>>>> f853ae70
 
         loanId = loanIdTracker.current();
         loanIdTracker.increment();
