import { ethers } from "hardhat";

import { ORIGINATOR_ROLE as DEFAULT_ORIGINATOR_ROLE, REPAYER_ROLE as DEFAULT_REPAYER_ROLE } from "./constants";

import {
    AssetWrapper,
    FeeController,
    LoanCore,
    PromissoryNote,
    RepaymentController,
    OriginationController,
    FlashRollover,
    PunkRouter
} from "../typechain";
export interface DeployedResources {
    assetWrapper: AssetWrapper;
    feeController: FeeController;
    loanCore: LoanCore;
    borrowerNote: PromissoryNote;
    lenderNote: PromissoryNote;
    repaymentController: RepaymentController;
    originationController: OriginationController;
}

export async function main(
    ORIGINATOR_ROLE = DEFAULT_ORIGINATOR_ROLE,
    REPAYER_ROLE = DEFAULT_REPAYER_ROLE,
): Promise<any> {
    // Hardhat always runs the compile task when running scripts through it.
    // If this runs in a standalone fashion you may want to call compile manually
    // to make sure everything is compiled
    // await run("compile");

    // console.log(SECTION_SEPARATOR);
    const signers = await ethers.getSigners();
    console.log("Deployer address: ", signers[0].address);
    console.log("Deployer balance: ", (await signers[0].getBalance()).toString());
    // console.log(SECTION_SEPARATOR);
    // process.exit();

    // We get the contract to deploy
    const AssetWrapperFactory = await ethers.getContractFactory("AssetWrapper");
    // const assetWrapper = <AssetWrapper>await AssetWrapperFactory.deploy("AssetWrapper", "AW", 300);
    // await assetWrapper.deployed();

    // console.log("AssetWrapper deployed to:", assetWrapper.address);    // await assetWrapper.deployed();

    // console.log("AssetWrapper deployed to:", assetWrapper.address);

    // const FeeControllerFactory = await ethers.getContractFactory("FeeController");
    // const feeController = <FeeController>await FeeControllerFactory.deploy();
    // await feeController.deployed();

    // console.log("FeeController deployed to: ", feeController.address);

    // const LoanCoreFactory = await ethers.getContractFactory("LoanCore");
    // const loanCore = <LoanCore>await LoanCoreFactory.deploy(assetWrapper.address, feeController.address);
    // await loanCore.deployed();

    // const promissoryNoteFactory = await ethers.getContractFactory("PromissoryNote");
    // const borrowerNoteAddr = await loanCore.borrowerNote();
    // const borrowerNote = <PromissoryNote>await promissoryNoteFactory.attach(borrowerNoteAddr);
    // const lenderNoteAddr = await loanCore.lenderNote();
    // const lenderNote = <PromissoryNote>await promissoryNoteFactory.attach(lenderNoteAddr);

    // console.log("LoanCore deployed to:", loanCore.address);
    // console.log("BorrowerNote deployed to:", borrowerNoteAddr);
    // console.log("LenderNote deployed to:", lenderNoteAddr);

    // const RepaymentControllerFactory = await ethers.getContractFactory("RepaymentController");
    // const repaymentController = <RepaymentController>(
    //     await RepaymentControllerFactory.deploy(loanCore.address, borrowerNoteAddr, lenderNoteAddr)
    // );
    // await repaymentController.deployed();
    // const updateRepaymentControllerPermissions = await loanCore.grantRole(REPAYER_ROLE, repaymentController.address);
    // await updateRepaymentControllerPermissions.wait();

    // console.log("RepaymentController deployed to:", repaymentController.address);

    // const OriginationControllerFactory = await ethers.getContractFactory("OriginationController");
    // const originationController = <OriginationController>(
    //     await OriginationControllerFactory.deploy(loanCore.address, assetWrapper.address)
    // );
    // await originationController.deployed();
    // const updateOriginationControllerPermissions = await loanCore.grantRole(
    //     ORIGINATOR_ROLE,
    //     originationController.address,
    // );
    // await updateOriginationControllerPermissions.wait();

    // console.log("OriginationController deployed to:", originationController.address);

    // const WRAPPED_PUNKS = "0xb7F7F6C52F2e2fdb1963Eab30438024864c313F6";
    // const CRYPTO_PUNKS = "0xb47e3cd837ddf8e4c57f05d70ab865de6e193bbb";
    // const PunkRouter = await ethers.getContractFactory("PunkRouter");
    // const punkRouter = await PunkRouter.deploy(assetWrapper.address, WRAPPED_PUNKS, CRYPTO_PUNKS);
    // await punkRouter.deployed();

    // console.log("PunkRouter deployed to:", punkRouter.address);

    const ADDRESSES_PROVIDER_ADDRESS = "0xB53C1a33016B2DC2fF3653530bfF1848a515c8c5";

<<<<<<< HEAD
    const FlashRolloverFactory = await ethers.getContractFactory("FlashRolloverPak");
=======
    const FlashRolloverFactory = await ethers.getContractFactory("DelegatedFlashRollover");
>>>>>>> 73da0251
    const flashRollover = <FlashRollover>(
        await FlashRolloverFactory.deploy(
            ADDRESSES_PROVIDER_ADDRESS
        )
    );

    console.log("Waiting for deployment confirmation...");

    await flashRollover.deployed();

    console.log("FlashRollover deployed to:", flashRollover.address);

    // const assetWrapper = <AssetWrapper>await AssetWrapperFactory.attach("0x5CB803c31e8f4F895a3AB19d8218646dC63e9Dc2");

    // // Set flash rollover in asset wrapper
    // await assetWrapper.setRContract(flashRollover.address);

    return {
        // assetWrapper,
        // feeController,
        // loanCore,
        // borrowerNote,
        // lenderNote,
        // repaymentController,
        // originationController,
    };
}

// We recommend this pattern to be able to use async/await everywhere
// and properly handle errors.
if (require.main === module) {
    main()
        .then(() => process.exit(0))
        .catch((error: Error) => {
            console.error(error);
            process.exit(1);
        });
}<|MERGE_RESOLUTION|>--- conflicted
+++ resolved
@@ -100,11 +100,7 @@
 
     const ADDRESSES_PROVIDER_ADDRESS = "0xB53C1a33016B2DC2fF3653530bfF1848a515c8c5";
 
-<<<<<<< HEAD
-    const FlashRolloverFactory = await ethers.getContractFactory("FlashRolloverPak");
-=======
     const FlashRolloverFactory = await ethers.getContractFactory("DelegatedFlashRollover");
->>>>>>> 73da0251
     const flashRollover = <FlashRollover>(
         await FlashRolloverFactory.deploy(
             ADDRESSES_PROVIDER_ADDRESS
